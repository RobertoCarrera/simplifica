<div class="min-h-0 bg-gray-50 dark:bg-slate-900 p-2">
  <!-- Header Section -->
  <div class="bg-white dark:bg-slate-800 rounded-xl p-4 mb-6 border border-gray-200 dark:border-slate-700 shadow-sm">
    <div class="flex justify-between items-center flex-wrap gap-4">
      <div class="flex-1">
        <h1 class="text-3xl font-bold text-gray-900 dark:text-slate-50 flex items-center gap-3 mb-1">
          <i class="fas fa-ticket-alt text-orange-500"></i>
          Tickets
        </h1>
        <p class="text-gray-600 dark:text-slate-400 text-sm">Gestión completa de tickets y reparaciones {{ getCompanyName() }}</p>
      </div>
      <div class="flex items-center gap-4 flex-wrap">
        @if(devRoleService.isDev()){
        <div class="flex items-center gap-2 px-4 py-2 bg-gray-50 dark:bg-slate-900/50 rounded-lg border border-gray-200 dark:border-slate-700">
          <label for="companySelect" class="text-sm font-medium text-gray-700 dark:text-slate-300 whitespace-nowrap">Empresa:</label>
          <select 
            id="companySelect" 
            name="companySelect"
            class="px-3 py-2 border border-gray-300 dark:border-slate-600 rounded-lg bg-white dark:bg-slate-700 text-gray-700 dark:text-slate-200 text-sm min-w-[180px] focus:ring-2 focus:ring-orange-500 focus:border-transparent" 
            [(ngModel)]="selectedCompanyId" 
            (change)="onCompanyChange()">
            <option value="">Seleccionar empresa...</option>
            <option *ngFor="let company of companies" [value]="company.id">{{ company.name }}</option>
          </select>
        </div>
      }
        <!-- View Mode Toggle -->
        <button class="btn btn-secondary" (click)="toggleViewMode()">
          <i class="fas" [class.fa-list]="viewMode === 'board'" [class.fa-th-large]="viewMode === 'list'"></i>
          {{ viewMode === 'list' ? 'Vista Board' : 'Vista Lista' }}
        </button>
      </div>
    </div>
  </div>

  <!-- Filters Section -->
  <div class="bg-white dark:bg-slate-800 rounded-xl p-5 mb-6 border border-gray-200 dark:border-slate-700 shadow-sm">
    <div class="flex gap-4 items-center flex-wrap mb-3">
      <!-- Search Box -->
      <div class="relative flex-1 min-w-[300px]">
        <i class="fas fa-search absolute left-3 top-1/2 -translate-y-1/2 text-gray-400 dark:text-slate-500 text-sm"></i>
        <input 
          type="text" 
          name="searchTerm"
          placeholder="Buscar tickets..." 
          [(ngModel)]="searchTerm"
          (input)="onSearch()"
          class="w-full pl-10 pr-4 py-2.5 border border-gray-300 dark:border-slate-600 rounded-lg bg-white dark:bg-slate-700 text-gray-900 dark:text-slate-100 placeholder-gray-400 dark:placeholder-slate-500 text-sm focus:ring-2 focus:ring-orange-500 focus:border-transparent transition-all">
      </div>
      
      <!-- Filter Group -->
      <div class="w-full flex gap-3 items-center flex-wrap">
<<<<<<< HEAD
<<<<<<< Updated upstream
        <select 
          name="filterStage"
          [(ngModel)]="filterStage" 
          (change)="onFilterChange()" 
          class="flex-1 w-[50%] px-3 py-2.5 border border-gray-300 dark:border-slate-600 rounded-lg text-sm bg-white dark:bg-slate-700 text-gray-700 dark:text-slate-200 focus:ring-2 focus:ring-orange-500 focus:border-transparent transition-all">
          <option value="">Estados</option>
          <option *ngFor="let stage of stages" [value]="stage.id">{{ stage.name }}</option>
        </select>
        
        <select 
          name="filterPriority"
          [(ngModel)]="filterPriority" 
          (change)="onFilterChange()" 
          class="flex-1 w-[50%] px-3 py-2.5 border border-gray-300 dark:border-slate-600 rounded-lg text-sm bg-white dark:bg-slate-700 text-gray-700 dark:text-slate-200 focus:ring-2 focus:ring-orange-500 focus:border-transparent transition-all">
          <option value="">Prioridades</option>
          <option value="low">Baja</option>
          <option value="normal">Normal</option>
          <option value="high">Alta</option>
          <option value="critical">Crítica</option>
        </select>
=======
        <!-- Stage Dropdown Button -->
        <div class="relative flex-1 min-w-[140px]">
          <button type="button" (click)="toggleStageDropdown()"
            class="w-full px-4 py-3 text-left bg-white dark:bg-slate-700 border border-gray-300 dark:border-slate-600 rounded-xl hover:border-orange-400 dark:hover:border-orange-500 focus:outline-none focus:ring-2 focus:ring-orange-500 focus:border-orange-500 transition-all flex items-center justify-between">
            <span class="text-gray-700 dark:text-slate-200 text-sm font-medium truncate">{{ getSelectedStageLabel() }}</span>
            <svg class="w-5 h-5 text-gray-400 transition-transform duration-200 flex-shrink-0 ml-2"
              [class.rotate-180]="stageDropdownOpen" fill="none" stroke="currentColor" viewBox="0 0 24 24">
              <path stroke-linecap="round" stroke-linejoin="round" stroke-width="2" d="M19 9l-7 7-7-7"></path>
            </svg>
          </button>
          
          <!-- Desktop Dropdown -->
          <div *ngIf="stageDropdownOpen" class="hidden md:block absolute top-full left-0 right-0 mt-1 bg-white dark:bg-slate-800 rounded-xl shadow-lg border border-gray-200 dark:border-slate-700 z-50 max-h-64 overflow-y-auto">
            <button type="button" (click)="selectStageFilter('')"
              class="w-full px-4 py-2.5 text-left hover:bg-gray-100 dark:hover:bg-slate-700 flex items-center justify-between transition-colors rounded-t-xl"
              [ngClass]="filterStage === '' ? 'bg-orange-50 dark:bg-orange-900/30' : ''">
              <span class="text-gray-900 dark:text-slate-100 text-sm">Todos los estados</span>
              <svg *ngIf="filterStage === ''" class="w-4 h-4 text-orange-600 dark:text-orange-400" fill="currentColor" viewBox="0 0 20 20">
                <path fill-rule="evenodd" d="M16.707 5.293a1 1 0 010 1.414l-8 8a1 1 0 01-1.414 0l-4-4a1 1 0 011.414-1.414L8 12.586l7.293-7.293a1 1 0 011.414 0z" clip-rule="evenodd"></path>
              </svg>
            </button>
            <button *ngFor="let stage of stages; let last = last" type="button" (click)="selectStageFilter(stage.id)"
              class="w-full px-4 py-2.5 text-left hover:bg-gray-100 dark:hover:bg-slate-700 flex items-center justify-between transition-colors"
              [ngClass]="{'bg-orange-50 dark:bg-orange-900/30': filterStage === stage.id, 'rounded-b-xl': last}">
              <span class="text-gray-900 dark:text-slate-100 text-sm">{{ stage.name }}</span>
              <svg *ngIf="filterStage === stage.id" class="w-4 h-4 text-orange-600 dark:text-orange-400" fill="currentColor" viewBox="0 0 20 20">
                <path fill-rule="evenodd" d="M16.707 5.293a1 1 0 010 1.414l-8 8a1 1 0 01-1.414 0l-4-4a1 1 0 011.414-1.414L8 12.586l7.293-7.293a1 1 0 011.414 0z" clip-rule="evenodd"></path>
              </svg>
            </button>
          </div>
        </div>
        
=======
        <!-- Stage Dropdown Button -->
        <div class="relative flex-1 min-w-[140px]">
          <button type="button" (click)="toggleStageDropdown()"
            class="w-full px-4 py-3 text-left bg-white dark:bg-slate-700 border border-gray-300 dark:border-slate-600 rounded-xl hover:border-orange-400 dark:hover:border-orange-500 focus:outline-none focus:ring-2 focus:ring-orange-500 focus:border-orange-500 transition-all flex items-center justify-between">
            <span class="text-gray-700 dark:text-slate-200 text-sm font-medium truncate">{{ getSelectedStageLabel() }}</span>
            <svg class="w-5 h-5 text-gray-400 transition-transform duration-200 flex-shrink-0 ml-2"
              [class.rotate-180]="stageDropdownOpen" fill="none" stroke="currentColor" viewBox="0 0 24 24">
              <path stroke-linecap="round" stroke-linejoin="round" stroke-width="2" d="M19 9l-7 7-7-7"></path>
            </svg>
          </button>
        </div>
        
>>>>>>> bf5c35da
        <!-- Priority Dropdown Button -->
        <div class="relative flex-1 min-w-[140px]">
          <button type="button" (click)="togglePriorityDropdown()"
            class="w-full px-4 py-3 text-left bg-white dark:bg-slate-700 border border-gray-300 dark:border-slate-600 rounded-xl hover:border-orange-400 dark:hover:border-orange-500 focus:outline-none focus:ring-2 focus:ring-orange-500 focus:border-orange-500 transition-all flex items-center justify-between">
            <span class="text-gray-700 dark:text-slate-200 text-sm font-medium truncate">{{ getSelectedPriorityLabel() }}</span>
            <svg class="w-5 h-5 text-gray-400 transition-transform duration-200 flex-shrink-0 ml-2"
              [class.rotate-180]="priorityDropdownOpen" fill="none" stroke="currentColor" viewBox="0 0 24 24">
              <path stroke-linecap="round" stroke-linejoin="round" stroke-width="2" d="M19 9l-7 7-7-7"></path>
            </svg>
          </button>
<<<<<<< HEAD
          
          <!-- Desktop Dropdown -->
          <div *ngIf="priorityDropdownOpen" class="hidden md:block absolute top-full left-0 right-0 mt-1 bg-white dark:bg-slate-800 rounded-xl shadow-lg border border-gray-200 dark:border-slate-700 z-50 max-h-64 overflow-y-auto">
            <button *ngFor="let option of priorityOptions; let first = first; let last = last" type="button" (click)="selectPriorityFilter(option.value)"
              class="w-full px-4 py-2.5 text-left hover:bg-gray-100 dark:hover:bg-slate-700 flex items-center justify-between transition-colors"
              [ngClass]="{'bg-orange-50 dark:bg-orange-900/30': filterPriority === option.value, 'rounded-t-xl': first, 'rounded-b-xl': last}">
              <span class="text-gray-900 dark:text-slate-100 text-sm">{{ option.label }}</span>
              <svg *ngIf="filterPriority === option.value" class="w-4 h-4 text-orange-600 dark:text-orange-400" fill="currentColor" viewBox="0 0 20 20">
                <path fill-rule="evenodd" d="M16.707 5.293a1 1 0 010 1.414l-8 8a1 1 0 01-1.414 0l-4-4a1 1 0 011.414-1.414L8 12.586l7.293-7.293a1 1 0 011.414 0z" clip-rule="evenodd"></path>
              </svg>
            </button>
          </div>
        </div>
        
        <!-- Click outside overlay for desktop dropdowns -->
        <div *ngIf="stageDropdownOpen || priorityDropdownOpen" class="hidden md:block fixed inset-0 z-40" (click)="closeAllDropdowns()"></div>
>>>>>>> Stashed changes
=======
        </div>
>>>>>>> bf5c35da

        <!-- Toggle completed -->
        <button 
          type="button"
          class="px-3 py-2.5 border border-gray-300 dark:border-slate-600 rounded-lg text-sm whitespace-nowrap"
          [class]="showCompleted ? 'bg-green-50 dark:bg-green-900/30 text-green-700 dark:text-green-400' : 'bg-white dark:bg-slate-800 text-gray-700 dark:text-slate-300'"
          (click)="toggleShowCompleted()">
          <i class="fas" [class.fa-eye]="showCompleted" [class.fa-eye-slash]="!showCompleted"></i>
          <span class="hidden lg:inline ml-2">{{ showCompleted ? 'Ocultar Completados' : 'Mostrar Completados' }}</span>
        </button>

        <!-- Toggle deleted -->
        <button 
          type="button"
          class="px-3 py-2.5 border border-gray-300 dark:border-slate-600 rounded-lg text-sm whitespace-nowrap"
          [class]="showDeleted ? 'bg-red-50 dark:bg-red-900/30 text-red-700 dark:text-red-400' : 'bg-white dark:bg-slate-800 text-gray-700 dark:text-slate-300'"
          (click)="toggleShowDeleted()">
          <i class="fas" [class.fa-trash-restore]="showDeleted" [class.fa-trash]="!showDeleted"></i>
          <span class="hidden lg:inline  ml-2">{{ showDeleted ? 'Ocultar Eliminados' : 'Mostrar Eliminados' }}</span>
        </button>
      </div>
    </div>
    
    <div class="flex justify-between items-center text-gray-600 dark:text-slate-400 text-sm">
      <span class="font-medium">{{ filteredTickets.length }} ticket(s) encontrado(s)</span>
      <button class="btn btn-secondary" (click)="clearFilters()">
        <i class="fas fa-times"></i>
        Limpiar
      </button>
    </div>
  </div>

<<<<<<< HEAD
<<<<<<< Updated upstream
=======
  <!-- Stage Bottom Sheet - MOBILE ONLY -->
  <ng-container *ngIf="stageDropdownOpen">
    <div class="md:hidden fixed inset-0 bg-black/50 z-[9998]" (click)="stageDropdownOpen = false"></div>
    <div class="md:hidden fixed bottom-0 left-0 right-0 bg-white dark:bg-slate-800 rounded-t-2xl z-[9999] max-h-[60vh] overflow-hidden shadow-2xl animate-slide-up">
=======
  <!-- Stage Bottom Sheet -->
  <ng-container *ngIf="stageDropdownOpen">
    <div class="fixed inset-0 bg-black/50 z-[9998]" (click)="stageDropdownOpen = false"></div>
    <div class="fixed bottom-0 left-0 right-0 bg-white dark:bg-slate-800 rounded-t-2xl z-[9999] max-h-[60vh] overflow-hidden shadow-2xl animate-slide-up">
>>>>>>> bf5c35da
      <div class="p-4 border-b border-gray-200 dark:border-slate-700 flex justify-between items-center bg-white dark:bg-slate-800">
        <span class="font-semibold text-gray-900 dark:text-slate-50 text-lg">Filtrar por estado</span>
        <button type="button" (click)="stageDropdownOpen = false" class="p-2 rounded-full hover:bg-gray-100 dark:hover:bg-slate-700 transition-colors">
          <svg class="w-6 h-6 text-gray-500" fill="none" stroke="currentColor" viewBox="0 0 24 24">
            <path stroke-linecap="round" stroke-linejoin="round" stroke-width="2" d="M6 18L18 6M6 6l12 12"></path>
          </svg>
        </button>
      </div>
      <div class="overflow-y-auto max-h-[calc(60vh-60px)]">
        <button type="button" (click)="selectStageFilter('')"
          class="w-full px-5 py-4 text-left hover:bg-gray-100 dark:hover:bg-slate-700 flex items-center justify-between transition-colors border-b border-gray-100 dark:border-slate-700/50"
          [ngClass]="filterStage === '' ? 'bg-orange-50 dark:bg-orange-900/30' : ''">
          <span class="text-gray-900 dark:text-slate-100 text-base">Todos los estados</span>
          <svg *ngIf="filterStage === ''" class="w-5 h-5 text-orange-600 dark:text-orange-400" fill="currentColor" viewBox="0 0 20 20">
            <path fill-rule="evenodd" d="M16.707 5.293a1 1 0 010 1.414l-8 8a1 1 0 01-1.414 0l-4-4a1 1 0 011.414-1.414L8 12.586l7.293-7.293a1 1 0 011.414 0z" clip-rule="evenodd"></path>
          </svg>
        </button>
        <button *ngFor="let stage of stages" type="button" (click)="selectStageFilter(stage.id)"
          class="w-full px-5 py-4 text-left hover:bg-gray-100 dark:hover:bg-slate-700 flex items-center justify-between transition-colors border-b border-gray-100 dark:border-slate-700/50 last:border-b-0"
          [ngClass]="filterStage === stage.id ? 'bg-orange-50 dark:bg-orange-900/30' : ''">
          <span class="text-gray-900 dark:text-slate-100 text-base">{{ stage.name }}</span>
          <svg *ngIf="filterStage === stage.id" class="w-5 h-5 text-orange-600 dark:text-orange-400" fill="currentColor" viewBox="0 0 20 20">
            <path fill-rule="evenodd" d="M16.707 5.293a1 1 0 010 1.414l-8 8a1 1 0 01-1.414 0l-4-4a1 1 0 011.414-1.414L8 12.586l7.293-7.293a1 1 0 011.414 0z" clip-rule="evenodd"></path>
          </svg>
        </button>
      </div>
    </div>
  </ng-container>

<<<<<<< HEAD
  <!-- Priority Bottom Sheet - MOBILE ONLY -->
  <ng-container *ngIf="priorityDropdownOpen">
    <div class="md:hidden fixed inset-0 bg-black/50 z-[9998]" (click)="priorityDropdownOpen = false"></div>
    <div class="md:hidden fixed bottom-0 left-0 right-0 bg-white dark:bg-slate-800 rounded-t-2xl z-[9999] max-h-[60vh] overflow-hidden shadow-2xl animate-slide-up">
=======
  <!-- Priority Bottom Sheet -->
  <ng-container *ngIf="priorityDropdownOpen">
    <div class="fixed inset-0 bg-black/50 z-[9998]" (click)="priorityDropdownOpen = false"></div>
    <div class="fixed bottom-0 left-0 right-0 bg-white dark:bg-slate-800 rounded-t-2xl z-[9999] max-h-[60vh] overflow-hidden shadow-2xl animate-slide-up">
>>>>>>> bf5c35da
      <div class="p-4 border-b border-gray-200 dark:border-slate-700 flex justify-between items-center bg-white dark:bg-slate-800">
        <span class="font-semibold text-gray-900 dark:text-slate-50 text-lg">Filtrar por prioridad</span>
        <button type="button" (click)="priorityDropdownOpen = false" class="p-2 rounded-full hover:bg-gray-100 dark:hover:bg-slate-700 transition-colors">
          <svg class="w-6 h-6 text-gray-500" fill="none" stroke="currentColor" viewBox="0 0 24 24">
            <path stroke-linecap="round" stroke-linejoin="round" stroke-width="2" d="M6 18L18 6M6 6l12 12"></path>
          </svg>
        </button>
      </div>
      <div class="overflow-y-auto max-h-[calc(60vh-60px)]">
        <button *ngFor="let option of priorityOptions" type="button" (click)="selectPriorityFilter(option.value)"
          class="w-full px-5 py-4 text-left hover:bg-gray-100 dark:hover:bg-slate-700 flex items-center justify-between transition-colors border-b border-gray-100 dark:border-slate-700/50 last:border-b-0"
          [ngClass]="filterPriority === option.value ? 'bg-orange-50 dark:bg-orange-900/30' : ''">
          <span class="text-gray-900 dark:text-slate-100 text-base">{{ option.label }}</span>
          <svg *ngIf="filterPriority === option.value" class="w-5 h-5 text-orange-600 dark:text-orange-400" fill="currentColor" viewBox="0 0 20 20">
            <path fill-rule="evenodd" d="M16.707 5.293a1 1 0 010 1.414l-8 8a1 1 0 01-1.414 0l-4-4a1 1 0 011.414-1.414L8 12.586l7.293-7.293a1 1 0 011.414 0z" clip-rule="evenodd"></path>
          </svg>
        </button>
      </div>
    </div>
  </ng-container>

<<<<<<< HEAD
>>>>>>> Stashed changes
=======
>>>>>>> bf5c35da
  <!-- Loading State -->
  <div *ngIf="loading" class="flex justify-center items-center min-h-[300px] bg-white dark:bg-slate-800 rounded-xl border border-gray-200 dark:border-slate-700">
    <div class="text-center p-8">
      <div class="w-10 h-10 border-3 border-gray-200 dark:border-slate-700 border-t-orange-500 rounded-full animate-spin mx-auto mb-4"></div>
      <p class="text-gray-600 dark:text-slate-400">Cargando tickets...</p>
    </div>
  </div>

  <!-- Error State -->
  <div *ngIf="error && !loading" class="flex justify-center items-center min-h-[300px] bg-white dark:bg-slate-800 rounded-xl border border-gray-200 dark:border-slate-700">
    <div class="text-center p-8">
      <i class="fas fa-exclamation-triangle text-4xl text-red-500 mb-4"></i>
      <h3 class="text-xl text-gray-900 dark:text-slate-50 font-semibold mb-2">Error al cargar tickets</h3>
      <p class="text-gray-600 dark:text-slate-400 mb-6">{{ error }}</p>
      <button class="btn btn-primary" (click)="loadTickets()">
        <i class="fas fa-sync"></i>
        Reintentar
      </button>
    </div>
  </div>

  <!-- Tickets Content -->
  <div *ngIf="!loading && !error">
    <!-- List View -->
    <div *ngIf="viewMode === 'list'" class="grid grid-cols-1 lg:grid-cols-2 gap-4">
      <div *ngFor="let ticket of filteredTickets" class="bg-white dark:bg-slate-800 rounded-xl p-5 border border-gray-200 dark:border-slate-700 shadow-sm hover:shadow-lg hover:-translate-y-1 hover:border-orange-500 transition-all duration-200 flex flex-col h-full">
        <!-- Ticket Header -->
        <div class="flex justify-between items-start mb-4 flex-wrap gap-3">
          <div class="flex-1">
            <div class="flex items-center justify-between flex-wrap gap-2 mb-2">
              <div class="flex items-center gap-3">
                <div class="flex items-center gap-2">
                  <h3 class="text-lg font-bold text-orange-500">#{{ ticket.ticket_number }}</h3>
                  <span *ngIf="ticket.is_opened === false" class="inline-flex items-center px-2 py-0.5 rounded-full text-xs font-medium bg-blue-100 dark:bg-blue-900/30 text-blue-700 dark:text-blue-400">Nuevo</span>
                </div>
                <h4 class="text-lg font-semibold text-gray-900 dark:text-slate-50" [class.font-extrabold]="ticket.is_opened === false">{{ ticket.title }}</h4>
              </div>
              <div class="flex items-center gap-2">
                <span [class]="getPriorityClasses(ticket.priority)">
                  <i class="fas" [class]="getPriorityIcon(ticket.priority)"></i>
                  {{ getPriorityLabel(ticket.priority) }}
                </span>
                <span *ngIf="isOverdue(ticket)" class="inline-flex items-center gap-1 px-2.5 py-0.5 rounded-full text-xs font-medium bg-red-100 dark:bg-red-900/40 text-red-700 dark:text-red-400">
                  <i class="fas fa-clock"></i>
                  Vencido
                </span>
              </div>
            </div>
            <div class="flex gap-2 flex-wrap">
              <span 
                [style.background-color]="ticket.stage?.color"
                class="px-2 py-1 rounded-full text-xs font-medium text-white">
                {{ ticket.stage?.name }}
              </span>
            </div>
          </div>
        </div>

        <!-- Ticket Content -->
        <div class="flex-1 mb-4">
          <p class="text-gray-600 dark:text-slate-400 leading-relaxed mb-3">{{ ticket.description }}</p>
          
          <div class="grid grid-cols-1 sm:grid-cols-2 gap-3">
            <div class="flex items-center gap-2 text-sm">
              <i class="fas fa-user text-gray-400 dark:text-slate-500 w-4"></i>
              <span class="text-gray-600 dark:text-slate-400 font-medium">Cliente:</span>
              <span class="text-gray-900 dark:text-slate-200 font-medium">{{ ticket.client?.name || 'No asignado' }}</span>
            </div>
            
            <div class="flex items-center gap-2 text-sm" *ngIf="ticket.due_date">
              <i class="fas fa-calendar text-gray-400 dark:text-slate-500 w-4"></i>
              <span class="text-gray-600 dark:text-slate-400 font-medium">Fecha límite:</span>
              <span class="text-gray-900 dark:text-slate-200 font-medium">{{ formatDate(ticket.due_date) }}</span>
            </div>
            
            <div class="flex items-center gap-2 text-sm" *ngIf="ticket.estimated_hours">
              <i class="fas fa-clock text-gray-400 dark:text-slate-500 w-4"></i>
              <span class="text-gray-600 dark:text-slate-400 font-medium">Horas estimadas:</span>
              <span class="text-gray-900 dark:text-slate-200 font-medium">{{ ticket.estimated_hours }}h</span>
            </div>

            <div class="flex items-start gap-2 text-sm col-span-full" *ngIf="ticket.tags && ticket.tags.length > 0">
              <i class="fas fa-tags text-gray-400 dark:text-slate-500 w-4 mt-0.5"></i>
              <span class="text-gray-600 dark:text-slate-400 font-medium">Tags:</span>
              <div class="flex gap-1.5 flex-wrap">
                <span *ngFor="let tag of ticket.tags" class="px-2 py-0.5 bg-gray-100 dark:bg-slate-700 text-gray-600 dark:text-slate-300 rounded-full text-xs font-medium">{{ tag }}</span>
              </div>
            </div>
          </div>
        </div>

        <!-- Ticket Actions -->
        <div class="flex gap-2 justify-around flex-wrap pt-3 border-t border-gray-200 dark:border-slate-700">
          <button class="px-3 py-2 text-gray-600 dark:text-gray-400 hover:bg-gray-50 dark:hover:bg-gray-700/50 rounded-lg text-sm font-medium transition-colors flex items-center gap-2" (click)="viewTicketDetail(ticket)">
            <i class="fas fa-eye"></i>
            Ver Detalle
          </button>
          <button class="px-3 py-2 text-blue-600 dark:text-blue-400 hover:bg-blue-50 dark:hover:bg-blue-900/20 rounded-lg text-sm font-medium transition-colors flex items-center gap-2" (click)="openForm(ticket)">
            <i class="fas fa-edit"></i>
            Editar
          </button>
          <button class="px-3 py-2 text-red-600 dark:text-red-400 hover:bg-red-50 dark:hover:bg-red-900/20 rounded-lg text-sm font-medium transition-colors flex items-center gap-2" (click)="deleteTicket(ticket)">
            <i class="fas fa-trash"></i>
            <span class="hidden md:inline">Eliminar</span>
          </button>
        </div>
      </div>

      <!-- Empty State (shown when no tickets match filters) -->
      <div *ngIf="filteredTickets.length === 0" class="col-span-full text-center py-16 bg-white dark:bg-slate-800 rounded-xl border border-gray-200 dark:border-slate-700">
        <i class="fas fa-ticket-alt text-6xl text-gray-300 dark:text-slate-600 mb-4"></i>
        <h3 class="text-xl text-gray-900 dark:text-slate-50 font-semibold mb-2">No hay tickets</h3>
        <p class="text-gray-600 dark:text-slate-400 mb-6">No se encontraron tickets con los filtros aplicados.</p>
        <button class="btn btn-primary" (click)="openForm()">
          <i class="fas fa-plus"></i>
          Crear primer ticket
        </button>
      </div>
    </div>

    <!-- Board View -->
    <div *ngIf="viewMode === 'board'" class="tickets-board">
      <div *ngFor="let stage of stages" class="board-column">
        <div class="column-header" [style.background-color]="stage.color">
          <h3 class="column-title">{{ stage.name }}</h3>
          <span class="column-count">{{ getTicketsByStage(stage.id).length }}</span>
        </div>
        
        <div class="column-content">
          <div *ngFor="let ticket of getTicketsByStage(stage.id)" class="board-ticket">
            <div class="board-ticket-header">
              <span class="board-ticket-number">#{{ ticket.ticket_number }}</span>
              <span 
                class="board-priority"
                [style.color]="getPriorityColor(ticket.priority)">
                <i class="fas fa-flag"></i>
              </span>
            </div>
            
            <h4 class="board-ticket-title">{{ ticket.title }}</h4>
            <p class="board-ticket-description">{{ ticket.description | slice:0:100 }}{{ ticket.description.length > 100 ? '...' : '' }}</p>
            
            <div class="board-ticket-meta">
              <div class="board-client">
                <i class="fas fa-user"></i>
                {{ ticket.client?.name || 'Sin cliente' }}
              </div>
              <div *ngIf="ticket.total_amount" class="board-amount">
                {{ ticket.total_amount }}€
              </div>
            </div>

            <div class="board-ticket-actions">
              <button class="board-action-btn" (click)="viewTicketDetail(ticket)">
                <i class="fas fa-eye"></i>
              </button>
              <button class="board-action-btn" (click)="openForm(ticket)">
                <i class="fas fa-edit"></i>
              </button>
            </div>
          </div>
        </div>
      </div>
    </div>
  </div>

  <!-- Form Modal -->
  <div *ngIf="showForm" class="modal-overlay" (click)="closeForm()">
    <div class="modal-content" (click)="$event.stopPropagation()">
      <div class="modal-header">
        <div class="modal-header-text">
          <h2 class="modal-title">
            <i class="fas fa-ticket-alt"></i>
            {{ editingTicket ? 'Editar Ticket' : 'Nuevo Ticket' }}
          </h2>
          <p class="modal-subtitle">Complete la información del ticket</p>
        </div>
        <button class="modal-close" (click)="closeForm()" aria-label="Cerrar">
          <i class="fas fa-times"></i>
        </button>
      </div>

      <div class="modal-body">
        <form class="ticket-form">
          <div class="form-row">
            <div class="form-group">
              <label for="title">Título *</label>
              <input 
                type="text" 
                id="title"
                [(ngModel)]="formData.title" 
                name="title"
                class="form-control"
                [class.error]="formErrors['title']"
                placeholder="Descripción breve del problema">
              <div *ngIf="formErrors['title']" class="error-message">{{ formErrors['title'] }}</div>
            </div>
          </div>

          <div class="form-row">
            <div class="form-group">
              <label for="description">Descripción *</label>
              <textarea 
                id="description"
                [(ngModel)]="formData.description" 
                name="description"
                class="form-control"
                [class.error]="formErrors['description']"
                rows="4"
                placeholder="Descripción detallada del problema o solicitud"></textarea>
              <div *ngIf="formErrors['description']" class="error-message">{{ formErrors['description'] }}</div>
            </div>
          </div>

          <div class="form-row">
            <div class="form-group">
              <label for="client_id">Cliente *</label>
              <div class="customer-search-container">
                <div class="customer-input-wrapper">
                  <input 
                    type="text" 
                    id="client_id"
                    [(ngModel)]="customerSearchText" 
                    (input)="filterCustomers()"
                    (focus)="onCustomerSearchFocus()"
                    (blur)="onCustomerSearchBlur()"
                    name="client_search"
                    class="form-control customer-search-input"
                    [class.error]="formErrors['client_id']"
                    [placeholder]="selectedCustomer ? selectedCustomer.name : 'Buscar cliente por nombre, email o teléfono...'"
                    [value]="selectedCustomer ? selectedCustomer.name : customerSearchText"
                    autocomplete="off">
                  <!-- Botón para limpiar selección -->
                  <button 
                    *ngIf="selectedCustomer" 
                    type="button" 
                    class="btn-clear-customer" 
                    (click)="clearCustomerSelection()">
                    <i class="fas fa-times"></i>
                  </button>
                  <button type="button" class="btn-add-customer" (click)="openCustomerForm()" title="Crear nuevo cliente">
                    <i class="fas fa-user-plus"></i>
                  </button>
                </div>
                
                <!-- Dropdown de clientes -->
                <div 
                  *ngIf="showCustomerDropdown && filteredCustomers.length > 0" 
                  class="customer-dropdown">
                  <div 
                    *ngFor="let customer of filteredCustomers" 
                    class="customer-option"
                    (click)="selectCustomer(customer)">
                    <div class="customer-info">
                      <div class="customer-name">{{ customer.name }}</div>
                      <div class="customer-details">{{ customer.email }}</div>
                    </div>
                  </div>
                </div>

                <!-- Opción para crear nuevo cliente -->
                <div 
                  *ngIf="showCustomerDropdown && filteredCustomers.length === 0 && customerSearchText.trim()" 
                  class="no-customers-found">
                  <div class="customer-option create-new-customer" (click)="createNewCustomer()">
                    <div class="customer-info">
                      <div class="customer-name">
                        <i class="fas fa-plus"></i>
                        Crear nuevo cliente: "{{ customerSearchText }}"
                      </div>
                    </div>
                  </div>
                </div>
              </div>
              <div *ngIf="formErrors['client_id']" class="error-message">{{ formErrors['client_id'] }}</div>
            </div>

            <div class="form-group">
              <label for="stage_id">Estado *</label>
              <select 
                id="stage_id"
                [(ngModel)]="formData.stage_id" 
                name="stage_id"
                class="form-control"
                [class.error]="formErrors['stage_id']">
                <option value="">Seleccionar estado</option>
                <option *ngFor="let stage of stages" [value]="stage.id">{{ stage.name }}</option>
              </select>
              <div *ngIf="formErrors['stage_id']" class="error-message">{{ formErrors['stage_id'] }}</div>
            </div>
          </div>

          <div class="form-row">
            <div class="form-group">
              <label for="priority">Prioridad</label>
              <select 
                id="priority"
                [(ngModel)]="formData.priority" 
                name="priority"
                class="form-control">
                <option value="low">Baja</option>
                <option value="normal">Normal</option>
                <option value="high">Alta</option>
                <option value="critical">Crítica</option>
              </select>
            </div>

            <div class="form-group">
              <label for="due_date">Fecha límite</label>
              <input 
                type="date" 
                id="due_date"
                [(ngModel)]="formData.due_date" 
                name="due_date"
                class="form-control">
            </div>
          </div>

          <div class="form-row">
            <div class="form-group">
              <label for="estimated_hours">Horas estimadas</label>
              <input 
                type="number" 
                id="estimated_hours"
                [(ngModel)]="formData.estimated_hours" 
                name="estimated_hours"
                class="form-control"
                [class.error]="formErrors['estimated_hours']"
                min="0"
                step="0.5"
                placeholder="0"
                readonly
                [value]="getTotalEstimatedHours() || formData.estimated_hours"
                title="Calculado automáticamente basado en los servicios seleccionados">
              <div *ngIf="formErrors['estimated_hours']" class="error-message">{{ formErrors['estimated_hours'] }}</div>
              <div class="field-help">⚡ Se calcula automáticamente según los servicios</div>
            </div>
          </div>

          <!-- Sección de Servicios -->
          <div class="services-section">
            <div class="services-header">
              <h3>
                <i class="fas fa-tools"></i>
                Servicios *
              </h3>
              <button type="button" class="btn btn-outline btn-sm" (click)="openServiceForm()">
                <i class="fas fa-plus"></i>
                Servicio
              </button>
            </div>

            <!-- Error de servicios -->
            <div *ngIf="formErrors['services']" class="error-message mb-3">
              <i class="fas fa-exclamation-triangle"></i>
              {{ formErrors['services'] }}
            </div>

            <!-- Lista de servicios disponibles -->
            <div class="available-services">
              <h4>
                <span *ngIf="!serviceSearchText.trim()">Servicios Más Usados</span>
                <span *ngIf="serviceSearchText.trim()">Resultados de Búsqueda</span>
              </h4>
              
              <!-- Buscador de servicios -->
              <div class="search-container">
                <input 
                  type="text" 
                  name="serviceSearchText"
                  [(ngModel)]="serviceSearchText" 
                  (input)="filterServices()"
                  placeholder="Buscar servicios por nombre, descripción o categoría..."
                  class="search-input">
                <i class="fas fa-search search-icon"></i>
              </div>

              <div class="services-grid">
                <div 
                  *ngFor="let service of filteredServices" 
                  class="service-item"
                  [class.selected]="isServiceSelected(service.id)"
                  (click)="addServiceToTicket(service)">
                  <div class="service-info">
                    <div class="service-name">{{ service.name }}</div>
                    <div class="service-details">
                      {{ service.estimated_hours }}h • {{ service.base_price }}€
                      <span *ngIf="service.category" class="service-category">• {{ service.category }}</span>
                    </div>
                    <div *ngIf="service.description" class="service-description">{{ service.description }}</div>
                    <div *ngIf="service.tags?.length" class="service-tags">
                      <span *ngFor="let t of service.tags" class="service-tag">{{ t }}</span>
                    </div>
                  </div>
                  <div class="service-actions">
                    <button type="button" class="btn-add">
                      <i class="fas fa-plus"></i>
                    </button>
                  </div>
                </div>
              </div>

              <!-- Mensaje cuando no hay resultados -->
              <div *ngIf="filteredServices.length === 0" class="no-results">
                <i class="fas fa-search"></i>
                <p>No se encontraron servicios que coincidan con tu búsqueda</p>
              </div>

              <!-- Mensaje informativo para servicios más usados -->
              <div *ngIf="!serviceSearchText.trim() && filteredServices.length > 0" class="info-message">
                <i class="fas fa-info-circle"></i>
                <span>Mostrando los 3 servicios más utilizados. Usa el buscador para ver todos.</span>
              </div>
            </div>

            <!-- Lista de servicios seleccionados -->
            <div *ngIf="selectedServices.length > 0" class="selected-services">
              <h4>Servicios Seleccionados</h4>
              <div class="selected-services-list">
                <div *ngFor="let item of selectedServices" class="selected-service-item">
                  <div class="service-info">
                    <div class="service-name">{{ item.service.name }}</div>
                    <div class="service-price">{{ item.service.base_price }}€ × {{ item.quantity }}</div>
                  </div>
                  <div class="service-controls">
                    <input 
                      type="number" 
                      [value]="item.quantity" 
                      (input)="updateServiceQuantity(item.service.id, +$any($event.target).value)"
                      min="1" 
                      class="quantity-input">
                    <button 
                      type="button" 
                      class="btn-remove" 
                      (click)="removeServiceFromTicket(item.service.id)">
                      <i class="fas fa-trash"></i>
                    </button>
                  </div>
                </div>
              </div>

              <!-- Resumen eliminado a petición: en SAT solo se gestionan servicios seleccionados aquí -->
            </div>
          </div>

          <!-- Sección de Productos (homogénea con Servicios) -->
          <div class="products-section">
            <div class="services-header">
              <h3>
                <i class="fas fa-box"></i>
                Productos
              </h3>
              <button type="button" class="btn btn-outline btn-sm" (click)="openProductForm()">
                <i class="fas fa-plus"></i>
                Producto
              </button>
            </div>

            <!-- Error de productos -->
            <div *ngIf="formErrors['items']" class="error-message mb-3">
              <i class="fas fa-exclamation-triangle"></i>
              {{ formErrors['items'] }}
            </div>

            <!-- Lista de productos disponibles -->
            <div class="available-services">
              <h4>
                <span *ngIf="!productSearchText.trim()">Productos Más Usados</span>
                <span *ngIf="productSearchText.trim()">Resultados de Búsqueda</span>
              </h4>

              <!-- Buscador de productos -->
              <div class="search-container">
                <input 
                  type="text" 
                  name="productSearchText"
                  [(ngModel)]="productSearchText" 
                  (input)="filterProducts()"
                  placeholder="Buscar productos por nombre, descripción o categoría..."
                  class="search-input">
                <i class="fas fa-search search-icon"></i>
              </div>

              <div class="services-grid">
                <div 
                  *ngFor="let product of filteredProducts" 
                  class="service-item"
                  [class.selected]="isProductSelected(product.id)"
                  (click)="addProductToTicket(product)">
                  <div class="service-info">
                    <div class="service-name">{{ product.name }}</div>
                    <div class="service-details">
                      {{ product.price }}€
                      <span *ngIf="product.category" class="service-category">• {{ product.category }}</span>
                    </div>
                    <div *ngIf="product.description" class="service-description">{{ product.description }}</div>
                  </div>
                  <div class="service-actions">
                    <button type="button" class="btn-add">
                      <i class="fas fa-plus"></i>
                    </button>
                  </div>
                </div>
              </div>

              <!-- Mensaje cuando no hay resultados -->
              <div *ngIf="filteredProducts.length === 0" class="no-results">
                <i class="fas fa-search"></i>
                <p>No se encontraron productos que coincidan con tu búsqueda</p>
              </div>

              <!-- Mensaje informativo para productos más usados -->
              <div *ngIf="!productSearchText.trim() && filteredProducts.length > 0" class="info-message">
                <i class="fas fa-info-circle"></i>
                <span>Mostrando los 3 productos más utilizados. Usa el buscador para ver todos.</span>
              </div>
            </div>

            <!-- Lista de productos seleccionados -->
            <div *ngIf="selectedProducts.length > 0" class="selected-services">
              <h4>Productos Seleccionados</h4>
              <div class="selected-services-list">
                <div *ngFor="let item of selectedProducts" class="selected-service-item">
                  <div class="service-info">
                    <div class="service-name">{{ item.product.name }}</div>
                    <div class="service-price">{{ item.product.price }}€ × {{ item.quantity }}</div>
                  </div>
                  <div class="service-controls">
                    <input 
                      type="number" 
                      [value]="item.quantity" 
                      (input)="updateProductQuantity(item.product.id, +$any($event.target).value)"
                      min="1" 
                      class="quantity-input">
                    <button 
                      type="button" 
                      class="btn-remove" 
                      (click)="removeProductFromTicket(item.product.id)">
                      <i class="fas fa-trash"></i>
                    </button>
                  </div>
                </div>
              </div>
            </div>
          </div>

          <!-- Sección de Dispositivos -->
          <div class="devices-section">
            <div class="section-header">
              <h3>
                <i class="fas fa-mobile-alt"></i>
                Dispositivos
              </h3>
              <button 
                type="button" 
                class="btn btn-primary btn-sm"
                (click)="openCreateDeviceForm()">
                <i class="fas fa-plus"></i>
                Nuevo
              </button>
            </div>

            <!-- Error de dispositivos -->
            <div *ngIf="formErrors['devices']" class="error-message">
              {{ formErrors['devices'] }}
            </div>

            <!-- Selector de dispositivos existentes -->
            <div class="devices-selector">
              <h4>
                <i class="fas fa-search"></i>
                <span>Dispositivos del Cliente</span>
              </h4>
              
              <div *ngIf="!selectedCustomer" class="info-message">
                <i class="fas fa-info-circle"></i>
                <span>Selecciona un cliente para ver sus dispositivos</span>
              </div>

              <div *ngIf="selectedCustomer" class="available-devices">
                <!-- Buscador de dispositivos -->
                <div class="search-container">
                  <div class="search-input-container">
                    <input 
                      type="text" 
                      class="form-control search-input"
                      [(ngModel)]="deviceSearchText"
                      name="device_search"
                      (input)="filterCustomerDevices()"
                      placeholder="Buscar dispositivos por marca, modelo, IMEI..."
                      autocomplete="off">
                    <i class="fas fa-search search-icon"></i>
                  </div>
                </div>

                <!-- Lista de dispositivos del cliente -->
                <div class="devices-list" *ngIf="filteredCustomerDevices.length > 0">
                  <div 
                    *ngFor="let device of filteredCustomerDevices" 
                    class="device-card"
                    [class.selected]="isDeviceSelected(device.id)"
                    (click)="toggleDeviceSelection(device)">
                    <div class="device-info">
                      <div class="device-primary">
                        <span class="device-brand">{{ device.brand }}</span>
                        <span class="device-model">{{ device.model }}</span>
                      </div>
                      <div class="device-details">
                        <span class="device-imei" *ngIf="device.imei">IMEI: {{ device.imei }}</span>
                        <span class="device-status" [class]="'status-' + device.status">
                          {{ getDeviceStatusLabel(device.status) }}
                        </span>
                      </div>
                    </div>
                    <div class="device-actions">
                      <i class="fas fa-check-circle" *ngIf="isDeviceSelected(device.id)"></i>
                      <i class="fas fa-plus-circle" *ngIf="!isDeviceSelected(device.id)"></i>
                    </div>
                  </div>
                </div>

                <!-- Mensaje cuando no hay dispositivos -->
                <div *ngIf="selectedCustomer && filteredCustomerDevices.length === 0" class="no-devices">
                  <i class="fas fa-mobile-alt"></i>
                  <p *ngIf="!deviceSearchText.trim()">Este cliente no tiene dispositivos registrados</p>
                  <p *ngIf="deviceSearchText.trim()">No se encontraron dispositivos que coincidan con tu búsqueda</p>
                </div>
              </div>
            </div>

            <!-- Dispositivos seleccionados -->
            <div *ngIf="selectedDevices.length > 0" class="selected-devices">
              <h4>Dispositivos Seleccionados</h4>
              <div class="selected-devices-list">
                <div *ngFor="let device of selectedDevices" class="selected-device-item">
                  <div class="device-info">
                    <div class="device-name">{{ device.brand }} {{ device.model }}</div>
                    <div class="device-imei" *ngIf="device.imei">IMEI: {{ device.imei }}</div>
                    <div class="device-status" [class]="'status-' + device.status">
                      {{ getDeviceStatusLabel(device.status) }}
                    </div>
                  </div>
                  <button 
                    type="button" 
                    class="btn-remove" 
                    (click)="removeDeviceFromTicket(device.id)">
                    <i class="fas fa-trash"></i>
                  </button>
                </div>
              </div>
            </div>

            <!-- Inline create-device-form removed; moved to modal for consistency -->
          </div>
        </form>
      </div>

      <div class="modal-footer">
        <button class="btn btn-secondary" (click)="closeForm()">
          <i class="fas fa-times"></i>
          <span>Cancelar</span>
        </button>
        <button class="btn btn-primary" (click)="saveTicket()" [disabled]="loading">
          <i class="fas fa-check"></i>
          <span>{{ editingTicket ? 'Actualizar' : 'Crear' }}</span>
        </button>
      </div>
    </div>
  </div>

  <!-- Modal para crear dispositivo -->
  <div *ngIf="showCreateDeviceForm" class="modal-overlay" (click)="$event.stopPropagation(); cancelCreateDevice()">
    <div class="modal-content modal-medium" (click)="$event.stopPropagation()">
      <div class="modal-header">
        <div class="modal-header-text">
          <h2 class="modal-title">
            <i class="fas fa-mobile-alt"></i>
            Nuevo Dispositivo
          </h2>
          <p class="modal-subtitle">Registre el dispositivo del cliente</p>
        </div>
        <button class="modal-close" (click)="cancelCreateDevice()" aria-label="Cerrar">
          <i class="fas fa-times"></i>
        </button>
      </div>

      <div class="modal-body">
        <div class="form-row">
          <div class="form-group">
            <label for="device_brand">Marca *</label>
            <input 
              type="text" 
              id="device_brand"
              [(ngModel)]="deviceFormData.brand"
              name="device_brand"
              class="form-control"
              placeholder="Ej: Apple, Samsung, Xiaomi">
          </div>
          <div class="form-group">
            <label for="device_model">Modelo *</label>
            <input 
              type="text" 
              id="device_model"
              [(ngModel)]="deviceFormData.model"
              name="device_model"
              class="form-control"
              placeholder="Ej: iPhone 14, Galaxy S23">
          </div>
        </div>

        <div class="form-row">
          <div class="form-group">
            <label for="device_imei">IMEI</label>
            <input 
              type="text" 
              id="device_imei"
              [(ngModel)]="deviceFormData.imei"
              name="device_imei"
              class="form-control"
              placeholder="Número IMEI del dispositivo">
          </div>
          <div class="form-group">
            <label for="device_color">Color</label>
            <input 
              type="text" 
              id="device_color"
              [(ngModel)]="deviceFormData.color"
              name="device_color"
              class="form-control"
              placeholder="Color del dispositivo">
          </div>
          <div class="form-group">
            <label for="device_type">Tipo *</label>
            <select 
              id="device_type"
              [(ngModel)]="deviceFormData.device_type"
              name="device_type"
              class="form-control">
              <option value="">Seleccionar tipo</option>
              <option value="smartphone">Smartphone</option>
              <option value="tablet">Tablet</option>
              <option value="laptop">Portátil</option>
              <option value="desktop">Ordenador</option>
              <option value="console">Consola</option>
              <option value="other">Otro</option>
            </select>
          </div>
        </div>

        <div class="form-row">
          <div class="form-group">
            <label for="reported_issue">Problema Reportado *</label>
            <textarea 
              id="reported_issue"
              [(ngModel)]="deviceFormData.reported_issue"
              name="reported_issue"
              class="form-control"
              rows="2"
              placeholder="Describe el problema reportado por el cliente">
            </textarea>
          </div>
        </div>

        <div class="form-row">
          <div class="form-group">
            <label for="device_notes">Estado al llegar</label>
            <textarea 
              id="device_notes"
              [(ngModel)]="deviceFormData.condition_on_arrival"
              name="device_notes"
              class="form-control"
              rows="3"
              placeholder="Estado inicial, accesorios incluidos, etc.">
            </textarea>
          </div>
        </div>

        <div class="form-row">
          <div class="form-group">
            <label for="device_images">Imágenes del dispositivo</label>
            <div class="image-upload-container">
              <input 
                type="file" 
                id="device_images"
                (change)="onDeviceImagesSelected($event)"
                name="device_images"
                accept="image/*"
                multiple
                class="file-input">
              
              <label for="device_images" class="file-upload-label">
                <i class="fas fa-camera"></i>
                <span>Agregar imágenes</span>
                <small>Arrastra archivos aquí o haz click para seleccionar</small>
              </label>
            </div>

            <div *ngIf="selectedDeviceImages.length > 0" class="image-preview-container">
              <div class="image-preview-grid">
                <div 
                  *ngFor="let image of selectedDeviceImages; let i = index" 
                  class="image-preview-item">
                  <img [src]="image.preview" [alt]="image.file.name">
                  <div class="image-overlay">
                    <button 
                      type="button" 
                      class="btn-remove-image"
                      (click)="removeDeviceImage(i)">
                      <i class="fas fa-trash"></i>
                    </button>
                  </div>
                  <span class="image-name">{{ image.file.name }}</span>
                </div>
              </div>
            </div>
          </div>
        </div>
      </div>

      <div class="modal-footer">
        <button class="btn btn-secondary" (click)="cancelCreateDevice()">
          <i class="fas fa-times"></i>
          <span>Cancelar</span>
        </button>
        <button class="btn btn-primary" (click)="createAndSelectDevice()" [disabled]="!deviceFormData.brand || !deviceFormData.model || !deviceFormData.device_type || !deviceFormData.reported_issue">
          <i class="fas fa-check"></i>
          <span>Crear Dispositivo</span>
        </button>
      </div>
    </div>
  </div>

  <!-- Modal para crear servicio rápido -->
  <div *ngIf="showServiceForm" class="modal-overlay" (click)="$event.stopPropagation(); closeServiceForm()">
    <div class="modal-content modal-medium" (click)="$event.stopPropagation()">
      <div class="modal-header">
        <div class="modal-header-text">
          <h2 class="modal-title">
            <i class="fas fa-tools"></i>
            Nuevo Servicio
          </h2>
          <p class="modal-subtitle">Cree un nuevo servicio rápido</p>
        </div>
        <button class="modal-close" (click)="closeServiceForm()" aria-label="Cerrar">
          <i class="fas fa-times"></i>
        </button>
      </div>
      
      <div class="modal-body">
        <div class="form-row">
          <div class="form-group">
            <label for="service_name">Nombre *</label>
            <input 
              type="text" 
              id="service_name"
              [(ngModel)]="serviceFormData.name"
              name="service_name"
              class="form-control"
              placeholder="Ej: Reparación de pantalla">
          </div>
        </div>

        <div class="form-row">
          <div class="form-group">
            <label for="service_price">Precio Base (€)</label>
            <input 
              type="number" 
              id="service_price"
              [(ngModel)]="serviceFormData.base_price"
              name="service_price"
              class="form-control"
              min="0"
              step="0.01"
              placeholder="0.00">
          </div>
          <div class="form-group">
            <label for="service_hours">Horas Estimadas</label>
            <input 
              type="number" 
              id="service_hours"
              [(ngModel)]="serviceFormData.estimated_hours"
              name="service_hours"
              class="form-control"
              min="0"
              step="0.5"
              placeholder="1">
          </div>
        </div>

        <div class="form-row">
          <div class="form-group">
            <label for="service_description">Descripción</label>
            <textarea 
              id="service_description"
              [(ngModel)]="serviceFormData.description"
              name="service_description"
              class="form-control"
              rows="2"
              placeholder="Descripción del servicio..."></textarea>
          </div>
        </div>
      </div>

      <div class="modal-footer">
        <button class="btn btn-secondary" (click)="closeServiceForm()">
          <i class="fas fa-times"></i>
          <span>Cancelar</span>
        </button>
        <button class="btn btn-primary" (click)="createServiceFromTicket()">
          <i class="fas fa-check"></i>
          <span>Crear Servicio</span>
        </button>
      </div>
    </div>
  </div>

  <!-- Modal para crear cliente completo -->
  <div *ngIf="showCustomerForm" class="modal-overlay" (click)="$event.stopPropagation(); closeCustomerForm()">
    <div class="modal-content modal-medium" (click)="$event.stopPropagation()">
      <div class="modal-header">
        <div class="modal-header-text">
          <h2 class="modal-title">
            <i class="fas fa-user-plus"></i>
            Nuevo Cliente
          </h2>
          <p class="modal-subtitle">Complete la información del cliente</p>
        </div>
        <button class="modal-close" (click)="closeCustomerForm()">
          <i class="fas fa-times"></i>
        </button>
      </div>
      
      <div class="modal-body">
        <form>
          <div class="form-row">
            <div class="form-group">
              <label for="customer_name">Nombre completo *</label>
              <input 
                type="text" 
                id="customer_name"
                [(ngModel)]="customerFormData.name"
                name="customer_name"
                class="form-control"
                placeholder="Nombre y apellidos del cliente"
                required>
            </div>
          </div>

          <div class="form-row">
            <div class="form-group">
              <label for="customer_email">Email</label>
              <input 
                type="email" 
                id="customer_email"
                [(ngModel)]="customerFormData.email"
                name="customer_email"
                class="form-control"
                placeholder="cliente@ejemplo.com">
            </div>
            <div class="form-group">
              <label for="customer_phone">Teléfono</label>
              <input 
                type="tel" 
                id="customer_phone"
                [(ngModel)]="customerFormData.phone"
                name="customer_phone"
                class="form-control"
                placeholder="+34 600 000 000">
            </div>
          </div>

          <div class="form-row">
            <div class="form-group">
              <label for="customer_address">Dirección</label>
              <input 
                type="text" 
                id="customer_address"
                [(ngModel)]="customerFormData.address"
                name="customer_address"
                class="form-control"
                placeholder="Calle, número, piso">
            </div>
          </div>

          <div class="form-row">
            <div class="form-group">
              <label for="customer_city">Ciudad</label>
              <input 
                type="text" 
                id="customer_city"
                [(ngModel)]="customerFormData.city"
                name="customer_city"
                class="form-control"
                placeholder="Ciudad">
            </div>
            <div class="form-group">
              <label for="customer_postal">Código Postal</label>
              <input 
                type="text" 
                id="customer_postal"
                [(ngModel)]="customerFormData.postal_code"
                name="customer_postal"
                class="form-control"
                placeholder="28000">
            </div>
          </div>

          <div class="form-row">
            <div class="form-group">
              <label for="customer_notes">Notas adicionales</label>
              <textarea 
                id="customer_notes"
                [(ngModel)]="customerFormData.notes"
                name="customer_notes"
                class="form-control"
                rows="3"
                placeholder="Información adicional sobre el cliente...">
              </textarea>
            </div>
          </div>
        </form>
      </div>

      <div class="modal-footer">
        <button class="btn btn-secondary" (click)="closeCustomerForm()">
          <i class="fas fa-times"></i>
          <span>Cancelar</span>
        </button>
        <button 
          class="btn btn-primary" 
          (click)="saveCustomer()" 
          [disabled]="!customerFormData.name.trim()">
          <i class="fas fa-check"></i>
          <span>Crear Cliente</span>
        </button>
      </div>
    </div>
  </div>

  <!-- Modal para crear producto -->
  <div *ngIf="showProductForm" class="modal-overlay" (click)="$event.stopPropagation(); closeProductForm()">
    <div class="modal-content modal-medium" (click)="$event.stopPropagation()">
      <div class="modal-header">
        <div class="modal-header-text">
          <h2 class="modal-title">
            <i class="fas fa-box"></i>
            Nuevo Producto
          </h2>
          <p class="modal-subtitle">Añada un producto al inventario</p>
        </div>
        <button class="modal-close" (click)="closeProductForm()">
          <i class="fas fa-times"></i>
        </button>
      </div>

      <div class="modal-body">
        <div class="form-row">
          <div class="form-group">
            <label for="product_name">Nombre *</label>
            <input 
              type="text" 
              id="product_name"
              [(ngModel)]="productFormData.name"
              name="product_name"
              class="form-control"
              placeholder="Ej: Cable USB-C, Funda protectora">
          </div>
        </div>

        <div class="form-row">
          <div class="form-group">
            <label for="product_brand">Marca</label>
            <div class="category-input-container">
              <input 
                type="text" 
                id="product_brand"
                class="form-control"
                [(ngModel)]="productFormData.brand"
                name="product_brand"
                (focus)="showBrandInput = true"
                placeholder="Ej: Samsung, Apple, Xiaomi">
              
              <!-- Brand Dropdown -->
              <div *ngIf="showBrandInput" class="category-dropdown">
                <div class="category-search">
                  <input 
                    type="text"
                    class="form-control small"
                    [(ngModel)]="brandSearchText"
                    (ngModelChange)="onBrandSearchChange()"
                    placeholder="Buscar o crear marca..."
                    name="brandFilter">
                </div>
                
                <div class="category-options">
                  <div *ngFor="let brand of filteredBrands" 
                       class="category-option"
                       (click)="selectBrand(brand)">
                    <i class="fas fa-tag"></i>
                    <span>{{ brand.name }}</span>
                    <small *ngIf="brand.company_id">Privada</small>
                    <small *ngIf="!brand.company_id" style="color: #10b981;">Global</small>
                  </div>
                  
                  <div *ngIf="brandSearchText && filteredBrands.length === 0 && !hasExactBrandMatch()" 
                       class="category-option create-new"
                       (click)="createNewBrand()">
                    <i class="fas fa-plus" style="color: #10b981;"></i>
                    <span>Crear "{{ brandSearchText }}"</span>
                  </div>
                  
                  <div *ngIf="brandSearchText && filteredBrands.length === 0 && hasExactBrandMatch()" 
                       class="category-option existing-match"
                       (click)="selectExistingBrandMatch()">
                    <i class="fas fa-check" style="color: #3b82f6;"></i>
                    <span>Usar "{{ getExactBrandMatch()?.name }}" (existe)</span>
                  </div>
                </div>
                
                <div class="category-actions">
                  <button type="button" class="btn btn-sm btn-secondary" (click)="showBrandInput = false">
                    Cerrar
                  </button>
                </div>
              </div>
            </div>
          </div>
          
          <div class="form-group">
            <label for="product_category">Categoría</label>
            <div class="category-input-container">
              <input 
                type="text" 
                id="product_category"
                class="form-control"
                [(ngModel)]="productFormData.category"
                name="product_category"
                (focus)="showCategoryInput = true"
                placeholder="Ej: Accesorios, Repuestos, Hardware">
              
              <!-- Category Dropdown -->
              <div *ngIf="showCategoryInput" class="category-dropdown">
                <div class="category-search">
                  <input 
                    type="text"
                    class="form-control small"
                    [(ngModel)]="categorySearchText"
                    (ngModelChange)="onCategorySearchChange()"
                    placeholder="Buscar o crear categoría..."
                    name="categoryFilter">
                </div>
                
                <div class="category-options">
                  <div *ngFor="let category of filteredCategories" 
                       class="category-option"
                       (click)="selectCategory(category)">
                    <i [class]="category.icon || 'fas fa-folder'" [style.color]="category.color"></i>
                    <span>{{ category.name }}</span>
                    <small *ngIf="category.company_id">Privada</small>
                    <small *ngIf="!category.company_id" style="color: #10b981;">Global</small>
                  </div>
                  
                  <div *ngIf="categorySearchText && filteredCategories.length === 0 && !hasExactCategoryMatch()" 
                       class="category-option create-new"
                       (click)="createNewCategory()">
                    <i class="fas fa-plus" style="color: #10b981;"></i>
                    <span>Crear "{{ categorySearchText }}"</span>
                  </div>
                  
                  <div *ngIf="categorySearchText && filteredCategories.length === 0 && hasExactCategoryMatch()" 
                       class="category-option existing-match"
                       (click)="selectExistingCategoryMatch()">
                    <i class="fas fa-check" style="color: #3b82f6;"></i>
                    <span>Usar "{{ getExactCategoryMatch()?.name }}" (existe)</span>
                  </div>
                </div>
                
                <div class="category-actions">
                  <button type="button" class="btn btn-sm btn-secondary" (click)="showCategoryInput = false">
                    Cerrar
                  </button>
                </div>
              </div>
            </div>
          </div>
        </div>

        <div class="form-row">
          <div class="form-group">
            <label for="product_model">Modelo</label>
            <input 
              type="text" 
              id="product_model"
              [(ngModel)]="productFormData.model"
              name="product_model"
              class="form-control"
              placeholder="Modelo o referencia específica">
          </div>
          <div class="form-group">
            <label for="product_price">Precio (€)</label>
            <input 
              type="number" 
              id="product_price"
              [(ngModel)]="productFormData.price"
              name="product_price"
              class="form-control"
              min="0"
              step="0.01"
              placeholder="0.00">
          </div>
        </div>

        <div class="form-row">
          <div class="form-group">
            <label for="product_stock">Stock Inicial</label>
            <input 
              type="number" 
              id="product_stock"
              [(ngModel)]="productFormData.stock_quantity"
              name="product_stock"
              class="form-control"
              min="0"
              placeholder="0">
          </div>
        </div>

        <div class="form-row">
          <div class="form-group">
            <label for="product_description">Descripción</label>
            <textarea 
              id="product_description"
              [(ngModel)]="productFormData.description"
              name="product_description"
              class="form-control"
              rows="3"
              placeholder="Descripción detallada del producto..."></textarea>
          </div>
        </div>
      </div>

      <div class="modal-footer">
        <button class="btn btn-secondary" (click)="closeProductForm()">
          <i class="fas fa-times"></i>
          <span>Cancelar</span>
        </button>
        <button class="btn btn-primary" (click)="createProductFromTicket()" [disabled]="!productFormData.name?.trim()">
          <i class="fas fa-check"></i>
          <span>Crear Producto</span>
        </button>
      </div>
    </div>
  </div>

  <!-- Floating Action Button (FAB) -->
  <button
    (click)="openForm()"
    class="fab-button"
    title="Nuevo Ticket"
    [disabled]="loading"
  >
    <i class="fas fa-plus"></i>
  </button>
</div><|MERGE_RESOLUTION|>--- conflicted
+++ resolved
@@ -50,29 +50,6 @@
       
       <!-- Filter Group -->
       <div class="w-full flex gap-3 items-center flex-wrap">
-<<<<<<< HEAD
-<<<<<<< Updated upstream
-        <select 
-          name="filterStage"
-          [(ngModel)]="filterStage" 
-          (change)="onFilterChange()" 
-          class="flex-1 w-[50%] px-3 py-2.5 border border-gray-300 dark:border-slate-600 rounded-lg text-sm bg-white dark:bg-slate-700 text-gray-700 dark:text-slate-200 focus:ring-2 focus:ring-orange-500 focus:border-transparent transition-all">
-          <option value="">Estados</option>
-          <option *ngFor="let stage of stages" [value]="stage.id">{{ stage.name }}</option>
-        </select>
-        
-        <select 
-          name="filterPriority"
-          [(ngModel)]="filterPriority" 
-          (change)="onFilterChange()" 
-          class="flex-1 w-[50%] px-3 py-2.5 border border-gray-300 dark:border-slate-600 rounded-lg text-sm bg-white dark:bg-slate-700 text-gray-700 dark:text-slate-200 focus:ring-2 focus:ring-orange-500 focus:border-transparent transition-all">
-          <option value="">Prioridades</option>
-          <option value="low">Baja</option>
-          <option value="normal">Normal</option>
-          <option value="high">Alta</option>
-          <option value="critical">Crítica</option>
-        </select>
-=======
         <!-- Stage Dropdown Button -->
         <div class="relative flex-1 min-w-[140px]">
           <button type="button" (click)="toggleStageDropdown()"
@@ -83,42 +60,8 @@
               <path stroke-linecap="round" stroke-linejoin="round" stroke-width="2" d="M19 9l-7 7-7-7"></path>
             </svg>
           </button>
-          
-          <!-- Desktop Dropdown -->
-          <div *ngIf="stageDropdownOpen" class="hidden md:block absolute top-full left-0 right-0 mt-1 bg-white dark:bg-slate-800 rounded-xl shadow-lg border border-gray-200 dark:border-slate-700 z-50 max-h-64 overflow-y-auto">
-            <button type="button" (click)="selectStageFilter('')"
-              class="w-full px-4 py-2.5 text-left hover:bg-gray-100 dark:hover:bg-slate-700 flex items-center justify-between transition-colors rounded-t-xl"
-              [ngClass]="filterStage === '' ? 'bg-orange-50 dark:bg-orange-900/30' : ''">
-              <span class="text-gray-900 dark:text-slate-100 text-sm">Todos los estados</span>
-              <svg *ngIf="filterStage === ''" class="w-4 h-4 text-orange-600 dark:text-orange-400" fill="currentColor" viewBox="0 0 20 20">
-                <path fill-rule="evenodd" d="M16.707 5.293a1 1 0 010 1.414l-8 8a1 1 0 01-1.414 0l-4-4a1 1 0 011.414-1.414L8 12.586l7.293-7.293a1 1 0 011.414 0z" clip-rule="evenodd"></path>
-              </svg>
-            </button>
-            <button *ngFor="let stage of stages; let last = last" type="button" (click)="selectStageFilter(stage.id)"
-              class="w-full px-4 py-2.5 text-left hover:bg-gray-100 dark:hover:bg-slate-700 flex items-center justify-between transition-colors"
-              [ngClass]="{'bg-orange-50 dark:bg-orange-900/30': filterStage === stage.id, 'rounded-b-xl': last}">
-              <span class="text-gray-900 dark:text-slate-100 text-sm">{{ stage.name }}</span>
-              <svg *ngIf="filterStage === stage.id" class="w-4 h-4 text-orange-600 dark:text-orange-400" fill="currentColor" viewBox="0 0 20 20">
-                <path fill-rule="evenodd" d="M16.707 5.293a1 1 0 010 1.414l-8 8a1 1 0 01-1.414 0l-4-4a1 1 0 011.414-1.414L8 12.586l7.293-7.293a1 1 0 011.414 0z" clip-rule="evenodd"></path>
-              </svg>
-            </button>
-          </div>
         </div>
         
-=======
-        <!-- Stage Dropdown Button -->
-        <div class="relative flex-1 min-w-[140px]">
-          <button type="button" (click)="toggleStageDropdown()"
-            class="w-full px-4 py-3 text-left bg-white dark:bg-slate-700 border border-gray-300 dark:border-slate-600 rounded-xl hover:border-orange-400 dark:hover:border-orange-500 focus:outline-none focus:ring-2 focus:ring-orange-500 focus:border-orange-500 transition-all flex items-center justify-between">
-            <span class="text-gray-700 dark:text-slate-200 text-sm font-medium truncate">{{ getSelectedStageLabel() }}</span>
-            <svg class="w-5 h-5 text-gray-400 transition-transform duration-200 flex-shrink-0 ml-2"
-              [class.rotate-180]="stageDropdownOpen" fill="none" stroke="currentColor" viewBox="0 0 24 24">
-              <path stroke-linecap="round" stroke-linejoin="round" stroke-width="2" d="M19 9l-7 7-7-7"></path>
-            </svg>
-          </button>
-        </div>
-        
->>>>>>> bf5c35da
         <!-- Priority Dropdown Button -->
         <div class="relative flex-1 min-w-[140px]">
           <button type="button" (click)="togglePriorityDropdown()"
@@ -129,27 +72,7 @@
               <path stroke-linecap="round" stroke-linejoin="round" stroke-width="2" d="M19 9l-7 7-7-7"></path>
             </svg>
           </button>
-<<<<<<< HEAD
-          
-          <!-- Desktop Dropdown -->
-          <div *ngIf="priorityDropdownOpen" class="hidden md:block absolute top-full left-0 right-0 mt-1 bg-white dark:bg-slate-800 rounded-xl shadow-lg border border-gray-200 dark:border-slate-700 z-50 max-h-64 overflow-y-auto">
-            <button *ngFor="let option of priorityOptions; let first = first; let last = last" type="button" (click)="selectPriorityFilter(option.value)"
-              class="w-full px-4 py-2.5 text-left hover:bg-gray-100 dark:hover:bg-slate-700 flex items-center justify-between transition-colors"
-              [ngClass]="{'bg-orange-50 dark:bg-orange-900/30': filterPriority === option.value, 'rounded-t-xl': first, 'rounded-b-xl': last}">
-              <span class="text-gray-900 dark:text-slate-100 text-sm">{{ option.label }}</span>
-              <svg *ngIf="filterPriority === option.value" class="w-4 h-4 text-orange-600 dark:text-orange-400" fill="currentColor" viewBox="0 0 20 20">
-                <path fill-rule="evenodd" d="M16.707 5.293a1 1 0 010 1.414l-8 8a1 1 0 01-1.414 0l-4-4a1 1 0 011.414-1.414L8 12.586l7.293-7.293a1 1 0 011.414 0z" clip-rule="evenodd"></path>
-              </svg>
-            </button>
-          </div>
-        </div>
-        
-        <!-- Click outside overlay for desktop dropdowns -->
-        <div *ngIf="stageDropdownOpen || priorityDropdownOpen" class="hidden md:block fixed inset-0 z-40" (click)="closeAllDropdowns()"></div>
->>>>>>> Stashed changes
-=======
-        </div>
->>>>>>> bf5c35da
+        </div>
 
         <!-- Toggle completed -->
         <button 
@@ -182,19 +105,10 @@
     </div>
   </div>
 
-<<<<<<< HEAD
-<<<<<<< Updated upstream
-=======
-  <!-- Stage Bottom Sheet - MOBILE ONLY -->
-  <ng-container *ngIf="stageDropdownOpen">
-    <div class="md:hidden fixed inset-0 bg-black/50 z-[9998]" (click)="stageDropdownOpen = false"></div>
-    <div class="md:hidden fixed bottom-0 left-0 right-0 bg-white dark:bg-slate-800 rounded-t-2xl z-[9999] max-h-[60vh] overflow-hidden shadow-2xl animate-slide-up">
-=======
   <!-- Stage Bottom Sheet -->
   <ng-container *ngIf="stageDropdownOpen">
     <div class="fixed inset-0 bg-black/50 z-[9998]" (click)="stageDropdownOpen = false"></div>
     <div class="fixed bottom-0 left-0 right-0 bg-white dark:bg-slate-800 rounded-t-2xl z-[9999] max-h-[60vh] overflow-hidden shadow-2xl animate-slide-up">
->>>>>>> bf5c35da
       <div class="p-4 border-b border-gray-200 dark:border-slate-700 flex justify-between items-center bg-white dark:bg-slate-800">
         <span class="font-semibold text-gray-900 dark:text-slate-50 text-lg">Filtrar por estado</span>
         <button type="button" (click)="stageDropdownOpen = false" class="p-2 rounded-full hover:bg-gray-100 dark:hover:bg-slate-700 transition-colors">
@@ -224,17 +138,10 @@
     </div>
   </ng-container>
 
-<<<<<<< HEAD
-  <!-- Priority Bottom Sheet - MOBILE ONLY -->
-  <ng-container *ngIf="priorityDropdownOpen">
-    <div class="md:hidden fixed inset-0 bg-black/50 z-[9998]" (click)="priorityDropdownOpen = false"></div>
-    <div class="md:hidden fixed bottom-0 left-0 right-0 bg-white dark:bg-slate-800 rounded-t-2xl z-[9999] max-h-[60vh] overflow-hidden shadow-2xl animate-slide-up">
-=======
   <!-- Priority Bottom Sheet -->
   <ng-container *ngIf="priorityDropdownOpen">
     <div class="fixed inset-0 bg-black/50 z-[9998]" (click)="priorityDropdownOpen = false"></div>
     <div class="fixed bottom-0 left-0 right-0 bg-white dark:bg-slate-800 rounded-t-2xl z-[9999] max-h-[60vh] overflow-hidden shadow-2xl animate-slide-up">
->>>>>>> bf5c35da
       <div class="p-4 border-b border-gray-200 dark:border-slate-700 flex justify-between items-center bg-white dark:bg-slate-800">
         <span class="font-semibold text-gray-900 dark:text-slate-50 text-lg">Filtrar por prioridad</span>
         <button type="button" (click)="priorityDropdownOpen = false" class="p-2 rounded-full hover:bg-gray-100 dark:hover:bg-slate-700 transition-colors">
@@ -256,10 +163,6 @@
     </div>
   </ng-container>
 
-<<<<<<< HEAD
->>>>>>> Stashed changes
-=======
->>>>>>> bf5c35da
   <!-- Loading State -->
   <div *ngIf="loading" class="flex justify-center items-center min-h-[300px] bg-white dark:bg-slate-800 rounded-xl border border-gray-200 dark:border-slate-700">
     <div class="text-center p-8">
