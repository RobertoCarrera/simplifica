--- conflicted
+++ resolved
@@ -38,34 +38,7 @@
               [class.rotate-180]="statusDropdownOpen()" fill="none" stroke="currentColor" viewBox="0 0 24 24">
               <path stroke-linecap="round" stroke-linejoin="round" stroke-width="2" d="M19 9l-7 7-7-7"></path>
             </svg>
-<<<<<<< HEAD
-<<<<<<< Updated upstream
-            Presupuestos
-          </h1>
-          <p class="text-gray-600 dark:text-gray-300 mt-1 hidden md:block">Gestiona tus presupuestos y propuestas comerciales</p>
-=======
           </button>
-          <!-- Status Dropdown Menu (Desktop) -->
-          @if (statusDropdownOpen()) {
-            <div class="hidden md:block absolute top-full left-0 right-0 mt-1 bg-white dark:bg-gray-800 rounded-lg shadow-lg border border-gray-200 dark:border-gray-700 z-50 max-h-60 overflow-y-auto">
-              @for (option of statusOptions; track option.value) {
-                <button type="button" (click)="selectStatusFilter(option.value)"
-                  class="w-full px-4 py-2 text-left hover:bg-gray-100 dark:hover:bg-gray-700 flex items-center justify-between transition-colors"
-                  [ngClass]="statusFilter === option.value ? 'bg-blue-50 dark:bg-blue-900/30' : ''">
-                  <span class="text-gray-900 dark:text-gray-100 text-sm">{{ option.label }}</span>
-                  @if (statusFilter === option.value) {
-                    <svg class="w-4 h-4 text-blue-600 dark:text-blue-400" fill="currentColor" viewBox="0 0 20 20">
-                      <path fill-rule="evenodd" d="M16.707 5.293a1 1 0 010 1.414l-8 8a1 1 0 01-1.414 0l-4-4a1 1 0 011.414-1.414L8 12.586l7.293-7.293a1 1 0 011.414 0z" clip-rule="evenodd"></path>
-                    </svg>
-                  }
-                </button>
-              }
-            </div>
-          }
->>>>>>> Stashed changes
-=======
-          </button>
->>>>>>> bf5c35da
         </div>
         
         <!-- Date Dropdown -->
@@ -77,78 +50,15 @@
               [class.rotate-180]="dateDropdownOpen()" fill="none" stroke="currentColor" viewBox="0 0 24 24">
               <path stroke-linecap="round" stroke-linejoin="round" stroke-width="2" d="M19 9l-7 7-7-7"></path>
             </svg>
-<<<<<<< HEAD
-<<<<<<< Updated upstream
-          </div>
-          
-          <select
-            [(ngModel)]="statusFilter"
-            (ngModelChange)="onFilterChange()"
-            class="px-3 md:px-4 py-2 bg-gray-50 dark:bg-gray-700 border border-gray-300 dark:border-gray-600 rounded-lg focus:ring-2 focus:ring-blue-500 text-gray-900 dark:text-gray-100 text-sm flex-1 md:flex-none"
-          >
-            <option value="">Todos los estados</option>
-            <option value="draft">Pendiente</option>
-            <option value="accepted">Aceptado</option>
-            <option value="rejected">Rechazado</option>
-            <option value="sent">Enviado</option>
-          </select>
-          
-          <select
-            [(ngModel)]="dateFilter"
-            (ngModelChange)="onFilterChange()"
-            class="px-3 md:px-4 py-2 bg-gray-50 dark:bg-gray-700 border border-gray-300 dark:border-gray-600 rounded-lg focus:ring-2 focus:ring-blue-500 text-gray-900 dark:text-gray-100 text-sm flex-1 md:flex-none"
-          >
-            <option value="">Todas las fechas</option>
-            <option value="today">Hoy</option>
-            <option value="week">Esta semana</option>
-            <option value="month">Este mes</option>
-            <option value="year">Este año</option>
-          </select>
-=======
           </button>
-          <!-- Date Dropdown Menu (Desktop) -->
-          @if (dateDropdownOpen()) {
-            <div class="hidden md:block absolute top-full left-0 right-0 mt-1 bg-white dark:bg-gray-800 rounded-lg shadow-lg border border-gray-200 dark:border-gray-700 z-50 max-h-60 overflow-y-auto">
-              @for (option of dateOptions; track option.value) {
-                <button type="button" (click)="selectDateFilter(option.value)"
-                  class="w-full px-4 py-2 text-left hover:bg-gray-100 dark:hover:bg-gray-700 flex items-center justify-between transition-colors"
-                  [ngClass]="dateFilter === option.value ? 'bg-blue-50 dark:bg-blue-900/30' : ''">
-                  <span class="text-gray-900 dark:text-gray-100 text-sm">{{ option.label }}</span>
-                  @if (dateFilter === option.value) {
-                    <svg class="w-4 h-4 text-blue-600 dark:text-blue-400" fill="currentColor" viewBox="0 0 20 20">
-                      <path fill-rule="evenodd" d="M16.707 5.293a1 1 0 010 1.414l-8 8a1 1 0 01-1.414 0l-4-4a1 1 0 011.414-1.414L8 12.586l7.293-7.293a1 1 0 011.414 0z" clip-rule="evenodd"></path>
-                    </svg>
-                  }
-                </button>
-              }
-            </div>
-          }
->>>>>>> Stashed changes
-=======
-          </button>
->>>>>>> bf5c35da
-        </div>
-        
-        <!-- Click outside overlay for desktop dropdowns -->
-        @if (statusDropdownOpen() || dateDropdownOpen()) {
-          <div class="hidden md:block fixed inset-0 z-40" (click)="statusDropdownOpen.set(false); dateDropdownOpen.set(false)"></div>
-        }
+        </div>
       </div>
     </div>
 
-<<<<<<< HEAD
-<<<<<<< Updated upstream
-=======
-    <!-- Status Bottom Sheet (Mobile Only) -->
-    @if (statusDropdownOpen()) {
-      <div class="md:hidden fixed inset-0 bg-black/50 z-[9998]" (click)="statusDropdownOpen.set(false)"></div>
-      <div class="md:hidden fixed bottom-0 left-0 right-0 bg-white dark:bg-gray-800 rounded-t-2xl z-[9999] max-h-[60vh] overflow-hidden shadow-2xl animate-slide-up">
-=======
     <!-- Status Bottom Sheet (fuera del header para evitar overflow issues) -->
     @if (statusDropdownOpen()) {
       <div class="fixed inset-0 bg-black/50 z-[9998]" (click)="statusDropdownOpen.set(false)"></div>
       <div class="fixed bottom-0 left-0 right-0 bg-white dark:bg-gray-800 rounded-t-2xl z-[9999] max-h-[60vh] overflow-hidden shadow-2xl animate-slide-up">
->>>>>>> bf5c35da
         <div class="p-4 border-b border-gray-200 dark:border-gray-700 flex justify-between items-center bg-white dark:bg-gray-800">
           <span class="font-semibold text-gray-900 dark:text-gray-100 text-lg">Filtrar por estado</span>
           <button type="button" (click)="statusDropdownOpen.set(false)" class="p-2 rounded-full hover:bg-gray-100 dark:hover:bg-gray-700 transition-colors">
@@ -174,17 +84,10 @@
       </div>
     }
 
-<<<<<<< HEAD
-    <!-- Date Bottom Sheet (Mobile Only) -->
-    @if (dateDropdownOpen()) {
-      <div class="md:hidden fixed inset-0 bg-black/50 z-[9998]" (click)="dateDropdownOpen.set(false)"></div>
-      <div class="md:hidden fixed bottom-0 left-0 right-0 bg-white dark:bg-gray-800 rounded-t-2xl z-[9999] max-h-[60vh] overflow-hidden shadow-2xl animate-slide-up">
-=======
     <!-- Date Bottom Sheet (fuera del header para evitar overflow issues) -->
     @if (dateDropdownOpen()) {
       <div class="fixed inset-0 bg-black/50 z-[9998]" (click)="dateDropdownOpen.set(false)"></div>
       <div class="fixed bottom-0 left-0 right-0 bg-white dark:bg-gray-800 rounded-t-2xl z-[9999] max-h-[60vh] overflow-hidden shadow-2xl animate-slide-up">
->>>>>>> bf5c35da
         <div class="p-4 border-b border-gray-200 dark:border-gray-700 flex justify-between items-center bg-white dark:bg-gray-800">
           <span class="font-semibold text-gray-900 dark:text-gray-100 text-lg">Filtrar por fecha</span>
           <button type="button" (click)="dateDropdownOpen.set(false)" class="p-2 rounded-full hover:bg-gray-100 dark:hover:bg-gray-700 transition-colors">
@@ -210,10 +113,6 @@
       </div>
     }
 
-<<<<<<< HEAD
->>>>>>> Stashed changes
-=======
->>>>>>> bf5c35da
     <!-- Floating New Button -->
     <button
       (click)="createQuote()"
