--- conflicted
+++ resolved
@@ -804,15 +804,9 @@
               body: JSON.stringify({ rows: payloadRows, upsertCategory: true })
             });
 
-<<<<<<< HEAD
             // If proxy not available or not allowed (404/405), try direct function URL
             if (!resp.ok && (resp.status === 404 || resp.status === 405)) {
               resp = await fetch(functionUrl, {
-=======
-            // If proxy not available (404) try direct function endpoint with same Authorization header
-            if (!resp.ok && resp.status === 404) {
-              const resp2 = await fetch(functionUrl, {
->>>>>>> a7044f7c
                 method: 'POST',
                 headers,
                 body: JSON.stringify({ rows: payloadRows, upsertCategory: true })
