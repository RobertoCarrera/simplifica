// Supabase Edge Function: import-services
// Deploy path: functions/v1/import-services
// Secrets required: SERVICE_ROLE_KEY (service_role key). URL_SUPABASE is read from env (secret name: URL_SUPABASE).

// This function receives POST JSON: { rows: [ ... ], upsertCategory: boolean }
// It inserts services using the service_role key (bypassing RLS). It also can create categories/tags.

// Note: this file targets Supabase Edge Function runtime (Deno).
// If your editor linter complains about 'Deno', you can ignore it in this file.

declare const Deno: any;

export default async (req: Request) => {
  try {
    // Handle CORS preflight
    if (req.method === 'OPTIONS') {
      return new Response(null, {
        status: 204,
        headers: {
          'Access-Control-Allow-Origin': '*',
          'Access-Control-Allow-Methods': 'POST, OPTIONS',
          'Access-Control-Allow-Headers': 'Content-Type, Authorization'
        }
      });
    }

  // Normalize method to avoid narrow literal type comparisons in this environment
  const method = String(req.method || '').toUpperCase();

  // Allow GET healthcheck to confirm function presence
  if (method === 'GET') {
      return new Response(JSON.stringify({ ok: true, message: 'import-services function' }), { status: 200, headers: { 'Content-Type': 'application/json', 'Access-Control-Allow-Origin': '*' } });
    }

  if (method !== 'POST') return new Response('Method Not Allowed', { status: 405 });

    // Read URL and service role key secrets. Accept both the explicit names used in this file
    // and the common secret names shown in the dashboard (SUPABASE_URL / SUPABASE_SERVICE_ROLE_KEY).
    const URL_SUPABASE = Deno.env.get('URL_SUPABASE') || Deno.env.get('SUPABASE_URL');
    const SERVICE_ROLE_KEY = Deno.env.get('SERVICE_ROLE_KEY') || Deno.env.get('SUPABASE_SERVICE_ROLE_KEY');
    if (!URL_SUPABASE || !SERVICE_ROLE_KEY) {
      return new Response(JSON.stringify({ error: 'Missing supabase URL or service_role key in env. Set either URL_SUPABASE & SERVICE_ROLE_KEY or SUPABASE_URL & SUPABASE_SERVICE_ROLE_KEY as function secrets.' }), { status: 500, headers: { 'Content-Type': 'application/json', 'Access-Control-Allow-Origin': '*' } });
    }

    // Lazy import to keep bundle small
    const { createClient } = await import('@supabase/supabase-js');
    // Ensure we use the service_role key (admin) for all DB ops
    const supabaseAdmin = createClient(URL_SUPABASE, SERVICE_ROLE_KEY, { auth: { persistSession: false } });

<<<<<<< HEAD
=======
    // Basic healthcheck for GET (helps proxy/domains verifying function presence)
    if (req.method === 'GET') {
      return new Response(JSON.stringify({ ok: true, message: 'import-services function' }), { status: 200, headers: { 'Content-Type': 'application/json', 'Access-Control-Allow-Origin': '*' } });
    }

>>>>>>> a7044f7c
    // Security: determine company_id from the authenticated user token passed by the client.
    // Don't trust client-provided company_id.
    const authHeader = req.headers.get('authorization') || req.headers.get('Authorization') || '';
    const token = authHeader.replace(/^Bearer\s+/i, '').trim();
    if (!token) {
      return new Response(JSON.stringify({ error: 'Missing Authorization Bearer token in request. Batch import requires authenticated user token.' }), { status: 403, headers: { 'Content-Type': 'application/json', 'Access-Control-Allow-Origin': '*' } });
    }

<<<<<<< HEAD
    // Fetch user from Supabase Auth endpoint using the provided token
=======
    // Validate token against Supabase Auth endpoint
>>>>>>> a7044f7c
    const userResp = await fetch(`${URL_SUPABASE.replace(/\/$/, '')}/auth/v1/user`, { headers: { 'Authorization': `Bearer ${token}` } });
    if (!userResp.ok) {
      const txt = await userResp.text().catch(() => '');
      return new Response(JSON.stringify({ error: 'Unable to validate user token', detail: txt }), { status: 401, headers: { 'Content-Type': 'application/json', 'Access-Control-Allow-Origin': '*' } });
    }
    const userJson = await userResp.json().catch(() => ({}));
<<<<<<< HEAD
    const authUserId = (userJson && (userJson.id || userJson.user && userJson.user.id)) || null;
=======
    const authUserId = (userJson && (userJson.id || (userJson.user && userJson.user.id))) || null;
>>>>>>> a7044f7c
    if (!authUserId) {
      return new Response(JSON.stringify({ error: 'Invalid user token; no user id found' }), { status: 401, headers: { 'Content-Type': 'application/json', 'Access-Control-Allow-Origin': '*' } });
    }

    // Lookup application user to get the authoritative company_id
    const { data: appUsers, error: appUserErr } = await supabaseAdmin
      .from('users')
      .select('company_id')
      .eq('auth_user_id', authUserId)
      .limit(1);
    if (appUserErr) {
      return new Response(JSON.stringify({ error: 'Error looking up app user', detail: appUserErr.message || appUserErr }), { status: 500, headers: { 'Content-Type': 'application/json', 'Access-Control-Allow-Origin': '*' } });
    }
    const companyIdFromUser = Array.isArray(appUsers) && appUsers.length ? appUsers[0].company_id : null;
    if (!companyIdFromUser) {
      return new Response(JSON.stringify({ error: 'Authenticated user has no company_id associated' }), { status: 403, headers: { 'Content-Type': 'application/json', 'Access-Control-Allow-Origin': '*' } });
    }

    const payload = await req.json().catch(() => ({}));
    const rows = Array.isArray(payload.rows) ? payload.rows : [];
    const upsertCategory = !!payload.upsertCategory;

  if (rows.length === 0) return new Response(JSON.stringify({ inserted: [] }), { status: 200, headers: { 'Content-Type': 'application/json', 'Access-Control-Allow-Origin': '*' } });

    const inserted: any[] = [];

    for (const r of rows) {
      // Basic normalization; ignore any client-supplied company_id and use the server-side company
      const row: any = {
        name: r.name || r.nombre || 'Servicio importado',
        description: r.description || r.descripcion || '',
        base_price: r.base_price != null ? Number(r.base_price) : 0,
        estimated_hours: r.estimated_hours != null ? Number(r.estimated_hours) : 0,
<<<<<<< HEAD
=======
        // Enforce server-side company_id derived from the authenticated user (prevent tampering)
>>>>>>> a7044f7c
        company_id: companyIdFromUser,
        tax_rate: r.tax_rate != null ? Number(r.tax_rate) : null
      };

      // Resolve or create category if provided as name
      if (r.category_name || r.category) {
        const catName = r.category_name || r.category;
        // If client provided uuid, use it directly
        if (/^[0-9a-fA-F-]{36}$/.test(String(catName))) {
          row.category = catName;
        } else if (upsertCategory && companyIdFromUser) {
          // Try to find
          const { data: foundCats, error: findErr } = await supabaseAdmin
            .from('service_categories')
            .select('id')
            .eq('company_id', companyIdFromUser)
            .ilike('name', catName)
            .limit(1);
          if (!findErr && foundCats && foundCats.length) row.category = foundCats[0].id;
          else {
            const { data: newCat, error: createCatErr } = await supabaseAdmin
              .from('service_categories')
              .insert({ name: catName, company_id: companyIdFromUser, is_active: true })
              .select()
              .limit(1);
            if (!createCatErr && newCat && newCat.length) row.category = newCat[0].id;
          }
        }
      }

      // Insert service
      const { data: createdSvc, error: svcErr } = await supabaseAdmin
        .from('services')
        .insert([row])
        .select()
        .limit(1);

      if (svcErr) {
        // return error for this row but continue with others
        inserted.push({ error: svcErr.message || svcErr, row });
        continue;
      }

      const svc = Array.isArray(createdSvc) ? createdSvc[0] : createdSvc;

      // Handle tags if provided (array or pipe-separated string)
      const tagNames: string[] = [];
      if (Array.isArray(r.tags)) tagNames.push(...r.tags.map(String));
      else if (typeof r.tags === 'string') tagNames.push(...r.tags.split('|').map((s: string) => s.trim()).filter(Boolean));

      if (tagNames.length > 0 && svc && svc.id && svc.company_id) {
        // create missing tags
        const uniqueNames = Array.from(new Set(tagNames.map(n => n.toLowerCase())));
        // fetch existing
        const { data: existingTags } = await supabaseAdmin
          .from('service_tags')
          .select('id,name')
          .eq('company_id', svc.company_id)
          .in('name', uniqueNames.map(n => n));

        const existingMap = new Map((existingTags || []).map((t: any) => [t.name.toLowerCase(), t.id]));
        const toCreate = uniqueNames.filter(n => !existingMap.has(n)).map(n => ({ name: n, company_id: svc.company_id, is_active: true }));
        if (toCreate.length) {
          const { data: newTags } = await supabaseAdmin.from('service_tags').insert(toCreate).select();
          (newTags || []).forEach((t: any) => existingMap.set(t.name.toLowerCase(), t.id));
        }

        const tagIds = uniqueNames.map(n => existingMap.get(n)).filter(Boolean);
        if (tagIds.length) {
          const relations = tagIds.map((tid: string) => ({ service_id: svc.id, tag_id: tid }));
          await supabaseAdmin.from('service_tag_relations').insert(relations).select();
        }
      }

      inserted.push(svc);
    }

  return new Response(JSON.stringify({ inserted }), { status: 200, headers: { 'Content-Type': 'application/json', 'Access-Control-Allow-Origin': '*' } });
  } catch (err: any) {
    console.error('Function error', err);
  return new Response(JSON.stringify({ error: err && err.message ? err.message : String(err) }), { status: 500, headers: { 'Content-Type': 'application/json', 'Access-Control-Allow-Origin': '*' } });
  }
};<|MERGE_RESOLUTION|>--- conflicted
+++ resolved
@@ -47,14 +47,11 @@
     // Ensure we use the service_role key (admin) for all DB ops
     const supabaseAdmin = createClient(URL_SUPABASE, SERVICE_ROLE_KEY, { auth: { persistSession: false } });
 
-<<<<<<< HEAD
-=======
     // Basic healthcheck for GET (helps proxy/domains verifying function presence)
     if (req.method === 'GET') {
       return new Response(JSON.stringify({ ok: true, message: 'import-services function' }), { status: 200, headers: { 'Content-Type': 'application/json', 'Access-Control-Allow-Origin': '*' } });
     }
 
->>>>>>> a7044f7c
     // Security: determine company_id from the authenticated user token passed by the client.
     // Don't trust client-provided company_id.
     const authHeader = req.headers.get('authorization') || req.headers.get('Authorization') || '';
@@ -63,22 +60,14 @@
       return new Response(JSON.stringify({ error: 'Missing Authorization Bearer token in request. Batch import requires authenticated user token.' }), { status: 403, headers: { 'Content-Type': 'application/json', 'Access-Control-Allow-Origin': '*' } });
     }
 
-<<<<<<< HEAD
-    // Fetch user from Supabase Auth endpoint using the provided token
-=======
     // Validate token against Supabase Auth endpoint
->>>>>>> a7044f7c
     const userResp = await fetch(`${URL_SUPABASE.replace(/\/$/, '')}/auth/v1/user`, { headers: { 'Authorization': `Bearer ${token}` } });
     if (!userResp.ok) {
       const txt = await userResp.text().catch(() => '');
       return new Response(JSON.stringify({ error: 'Unable to validate user token', detail: txt }), { status: 401, headers: { 'Content-Type': 'application/json', 'Access-Control-Allow-Origin': '*' } });
     }
     const userJson = await userResp.json().catch(() => ({}));
-<<<<<<< HEAD
-    const authUserId = (userJson && (userJson.id || userJson.user && userJson.user.id)) || null;
-=======
     const authUserId = (userJson && (userJson.id || (userJson.user && userJson.user.id))) || null;
->>>>>>> a7044f7c
     if (!authUserId) {
       return new Response(JSON.stringify({ error: 'Invalid user token; no user id found' }), { status: 401, headers: { 'Content-Type': 'application/json', 'Access-Control-Allow-Origin': '*' } });
     }
@@ -112,11 +101,7 @@
         description: r.description || r.descripcion || '',
         base_price: r.base_price != null ? Number(r.base_price) : 0,
         estimated_hours: r.estimated_hours != null ? Number(r.estimated_hours) : 0,
-<<<<<<< HEAD
-=======
-        // Enforce server-side company_id derived from the authenticated user (prevent tampering)
->>>>>>> a7044f7c
-        company_id: companyIdFromUser,
+        company_id: r.company_id || r.company || null,
         tax_rate: r.tax_rate != null ? Number(r.tax_rate) : null
       };
 
